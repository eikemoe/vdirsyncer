--- conflicted
+++ resolved
@@ -50,11 +50,7 @@
     dav_servers = ("radicale", "xandikos")
 
     if python == latest_python and requirements == "release":
-<<<<<<< HEAD
         dav_servers += ("nextcloud", "icloud", "fastmail")
-=======
-        dav_servers += ("fastmail",)
->>>>>>> c63e55d0
 
     for dav_server in dav_servers:
         job = {
