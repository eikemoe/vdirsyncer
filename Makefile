# See the documentation on how to run the tests:
# https://vdirsyncer.pimutils.org/en/stable/contributing.html

# Which DAV server to run the tests against (radicale, xandikos, skip, nextcloud, ...)
export DAV_SERVER := skip

# release (install release versions of dependencies)
# development (install development versions of some of vdirsyncer's dependencies)
# or minimal (install oldest version of each dependency that is supported by vdirsyncer)
export REQUIREMENTS := release

# Set this to true if you run vdirsyncer's test as part of e.g. packaging.
export DETERMINISTIC_TESTS := false

# Run the etesync testsuite.
export ETESYNC_TESTS := false

# Assume to run in Travis. Don't use this outside of a virtual machine. It will
# heavily "pollute" your system, such as attempting to install a new Python
# systemwide.
export CI := false

# Whether to generate coverage data while running tests.
export COVERAGE := $(CI)

# Additional arguments that should be passed to py.test.
PYTEST_ARGS =

# Variables below this line are not very interesting for getting started.

TEST_EXTRA_PACKAGES =

ifeq ($(COVERAGE), true)
	TEST_EXTRA_PACKAGES += pytest-cov
	PYTEST_ARGS += --cov-config .coveragerc --cov vdirsyncer
endif

ifeq ($(ETESYNC_TESTS), true)
	TEST_EXTRA_PACKAGES += django-etesync-journal django djangorestframework wsgi_intercept drf-nested-routers
endif

PYTEST = py.test $(PYTEST_ARGS)

export TESTSERVER_BASE := ./tests/storage/servers/
CODECOV_PATH = /tmp/codecov.sh

all:
	$(error Take a look at https://vdirsyncer.pimutils.org/en/stable/tutorial.html#installation)

ifeq ($(CI), true)
test:
	curl -s https://codecov.io/bash > $(CODECOV_PATH)
	$(PYTEST) tests/unit/
	bash $(CODECOV_PATH) -c -F unit
	$(PYTEST) tests/system/
	bash $(CODECOV_PATH) -c -F system
	$(PYTEST) tests/storage/
	bash $(CODECOV_PATH) -c -F storage
else
test:
	$(PYTEST)
endif

install-servers:
	set -ex; \
	for server in $(DAV_SERVER); do \
		if [ ! "$$(ls $(TESTSERVER_BASE)$$server/)" ]; then \
			git submodule update --init -- "$(TESTSERVER_BASE)$$server"; \
		fi; \
		(cd $(TESTSERVER_BASE)$$server && sh install.sh); \
	done

install-test: install-servers
	pip install -Ur test-requirements.txt
	set -xe && if [ "$$REQUIREMENTS" = "devel" ]; then \
		pip install -U --force-reinstall \
			git+https://github.com/DRMacIver/hypothesis \
			git+https://github.com/kennethreitz/requests \
			git+https://github.com/pytest-dev/pytest; \
	fi
	[ -z "$(TEST_EXTRA_PACKAGES)" ] || pip install $(TEST_EXTRA_PACKAGES)

install-style: install-docs
<<<<<<< HEAD
	pip install flake8 flake8-import-order 'flake8-bugbear>=17.3.0'
=======
	pip install -U flake8 flake8-import-order 'flake8-bugbear>=17.3.0' autopep8
>>>>>>> c63e55d0
	
style:
	flake8
	! git grep -i syncroniz */*
	! git grep -i 'text/icalendar' */*
	sphinx-build -W -b html ./docs/ ./docs/_build/html/
	python3 scripts/make_travisconf.py | diff -b .travis.yml -

travis-conf:
	python3 scripts/make_travisconf.py > .travis.yml

install-docs:
	pip install -Ur docs-requirements.txt

docs:
	cd docs && make html

linkcheck:
	sphinx-build -W -b linkcheck ./docs/ ./docs/_build/linkcheck/

release:
	python setup.py sdist upload

release-deb:
	sh scripts/release-deb.sh debian jessie
	sh scripts/release-deb.sh debian stretch
	sh scripts/release-deb.sh ubuntu trusty
	sh scripts/release-deb.sh ubuntu xenial
	sh scripts/release-deb.sh ubuntu zesty

install-dev:
<<<<<<< HEAD
	pip install -ve .
	[ "$(ETESYNC_TESTS)" = "false" ] || pip install -e .[etesync]
=======
	pip install -e .
	[ "$(ETESYNC_TESTS)" = "false" ] || pip install -Ue .[etesync]
>>>>>>> c63e55d0
	set -xe && if [ "$(REQUIREMENTS)" = "devel" ]; then \
	    pip install -U --force-reinstall \
			git+https://github.com/mitsuhiko/click \
			git+https://github.com/kennethreitz/requests; \
	elif [ "$(REQUIREMENTS)" = "minimal" ]; then \
		pip install -U --force-reinstall $$(python setup.py --quiet minimal_requirements); \
	fi

ssh-submodule-urls:
	git submodule foreach "\
		echo -n 'Old: '; \
		git remote get-url origin; \
		git remote set-url origin \$$(git remote get-url origin | sed -e 's/https:\/\/github\.com\//git@github.com:/g'); \
		echo -n 'New URL: '; \
		git remote get-url origin"

install-rust:
	curl https://sh.rustup.rs -sSf | sh -s -- -y

rust-ext:
	[ "$$READTHEDOCS" != "True" ] || $(MAKE) install-rust
	cd ./rust && cargo build --release

.PHONY: docs<|MERGE_RESOLUTION|>--- conflicted
+++ resolved
@@ -81,12 +81,8 @@
 	[ -z "$(TEST_EXTRA_PACKAGES)" ] || pip install $(TEST_EXTRA_PACKAGES)
 
 install-style: install-docs
-<<<<<<< HEAD
-	pip install flake8 flake8-import-order 'flake8-bugbear>=17.3.0'
-=======
-	pip install -U flake8 flake8-import-order 'flake8-bugbear>=17.3.0' autopep8
->>>>>>> c63e55d0
-	
+	pip install -U flake8 flake8-import-order 'flake8-bugbear>=17.3.0'
+
 style:
 	flake8
 	! git grep -i syncroniz */*
@@ -117,13 +113,8 @@
 	sh scripts/release-deb.sh ubuntu zesty
 
 install-dev:
-<<<<<<< HEAD
 	pip install -ve .
-	[ "$(ETESYNC_TESTS)" = "false" ] || pip install -e .[etesync]
-=======
-	pip install -e .
 	[ "$(ETESYNC_TESTS)" = "false" ] || pip install -Ue .[etesync]
->>>>>>> c63e55d0
 	set -xe && if [ "$(REQUIREMENTS)" = "devel" ]; then \
 	    pip install -U --force-reinstall \
 			git+https://github.com/mitsuhiko/click \
